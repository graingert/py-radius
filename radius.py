#!/usr/bin/env python
'''
Basic RADIUS authentication. Minimum necessary to be able to authenticate a
user with or without challenge/response, yet remain RFC2865 compliant (I hope).

Homepage at http://github.com/btimby/py-radius/
'''

# Copyright (c) 1999, Stuart Bishop <zen@shangri-la.dropbear.id.au>
# All rights reserved.
#
# Redistribution and use in source and binary forms, with or without
# modification, are permitted provided that the following conditions are
# met:
#
#     Redistributions of source code must retain the above copyright
#     notice, this list of conditions and the following disclaimer.
#
#     Redistributions in binary form must reproduce the above copyright
#     notice, this list of conditions and the following disclaimer in the
#     documentation and/or other materials provided with the
#     distribution.
#
#     The name of Stuart Bishop may not be used to endorse or promote
#     products derived from this software without specific prior written
#     permission.
#
# THIS SOFTWARE IS PROVIDED BY THE COPYRIGHT HOLDERS AND CONTRIBUTORS
# ``AS IS'' AND ANY EXPRESS OR IMPLIED WARRANTIES, INCLUDING, BUT NOT
# LIMITED TO, THE IMPLIED WARRANTIES OF MERCHANTABILITY AND FITNESS FOR A
# PARTICULAR PURPOSE ARE DISCLAIMED. IN NO EVENT SHALL THE REGENTS OR
# CONTRIBUTORS BE LIABLE FOR ANY DIRECT, INDIRECT, INCIDENTAL, SPECIAL,
# EXEMPLARY, OR CONSEQUENTIAL DAMAGES (INCLUDING, BUT NOT LIMITED TO,
# PROCUREMENT OF SUBSTITUTE GOODS OR SERVICES; LOSS OF USE, DATA, OR
# PROFITS; OR BUSINESS INTERRUPTION) HOWEVER CAUSED AND ON ANY THEORY OF
# LIABILITY, WHETHER IN CONTRACT, STRICT LIABILITY, OR TORT (INCLUDING
# NEGLIGENCE OR OTHERWISE) ARISING IN ANY WAY OUT OF THE USE OF THIS
# SOFTWARE, EVEN IF ADVISED OF THE POSSIBILITY OF SUCH DAMAGE.

import os
import sys
import socket
import logging
import struct

from select import select
from random import randint
from contextlib import closing, contextmanager

try:
    from collections import UserDict
except ImportError:
    from UserDict import UserDict

try:
    from hashlib import md5
except ImportError:
    from md5 import new as md5


__version__ = '2.0.2'

LOGGER = logging.getLogger(__name__)
LOGGER.addHandler(logging.NullHandler())

# Networking constants.
# -------------------------------
PACKET_MAX = 4096
DEFAULT_PORT = 1812
DEFAULT_AF = socket.AF_INET
DEFAULT_RETRIES = 3
DEFAULT_TIMEOUT = 5
# -------------------------------

# Protocol specific constants.
# -------------------------------
# Codes indicating packet type.
CODE_ACCESS_REQUEST = 1
CODE_ACCESS_ACCEPT = 2
CODE_ACCESS_REJECT = 3
CODE_ACCOUNTING_REQUEST = 4
CODE_ACCOUNTING_RESPONSE = 5
CODE_ACCESS_CHALLENGE = 11
CODE_STATUS_SERVER = 12
CODE_STATUS_CLIENT = 13
# CODE_RESERVED = 255

# Map from name to id.
CODES = {
    CODE_ACCESS_REQUEST: 'Access-Request',
    CODE_ACCESS_ACCEPT: 'Access-Accept',
    CODE_ACCESS_REJECT: 'Access-Reject',
    CODE_ACCOUNTING_REQUEST: 'Accounting-Request',
    CODE_ACCOUNTING_RESPONSE: 'Accounting-Response',
    CODE_ACCESS_CHALLENGE: 'Access-Challenge',
    CODE_STATUS_SERVER: 'Status-Server',
    CODE_STATUS_CLIENT: 'Status-Client',
}

CODE_NAMES = {v.lower(): k for k, v in CODES.items()}

# Attributes that can be part of the RADIUS payload.
ATTR_USER_NAME = 1
ATTR_USER_PASSWORD = 2
ATTR_CHAP_PASSWORD = 4
ATTR_NAS_IP_ADDRESS = 4
ATTR_NAS_PORT = 5
ATTR_SERVICE_TYPE = 6
ATTR_FRAMED_PROTOCOL = 7
ATTR_FRAMED_IP_ADDRESS = 8
ATTR_FRAMED_IP_NETMASK = 9
ATTR_FRAMED_ROUTING = 10
ATTR_FILTER_ID = 11
ATTR_FRAMED_MTU = 12
ATTR_FRAMED_COMPRESSION = 13
ATTR_LOGIN_IP_HOST = 14
ATTR_LOGIN_SERVICE = 15
ATTR_LOGIN_TCP_PORT = 16
# ATTR_UNASSIGNED = 17
ATTR_REPLY_MESSAGE = 18
ATTR_CALLBACK_NUMBER = 19
ATTR_CALLBACK_ID = 20
# ATTR_UNASSIGNED = 21
ATTR_FRAMED_ROUTE = 22
ATTR_FRAMED_IPX_NETWORK = 23
ATTR_STATE = 24
ATTR_CLASS = 25
ATTR_VENDOR_SPECIFIC = 26
ATTR_SESSION_TIMEOUT = 27
ATTR_IDLE_TIMEOUT = 28
ATTR_TERMINATION_ACTION = 29
ATTR_CALLED_STATION_ID = 30
ATTR_CALLING_STATION_ID = 31
ATTR_NAS_IDENTIFIER = 32
ATTR_PROXY_STATE = 33
ATTR_LOGIN_LAT_SERVICE = 34
ATTR_LOGIN_LAT_NODE = 35
ATTR_LOGIN_LAT_GROUP = 36
ATTR_FRAMED_APPLETALK_LINK = 37
ATTR_FRAMED_APPLETALK_NETWORK = 38
ATTR_FRAMED_APPLETALK_ZONE = 39
# ATTR_RESERVED = 40-59
ATTR_CHAP_CHALLENGE = 60
ATTR_NAS_PORT_TYPE = 61
ATTR_PORT_LIMIT = 62
ATTR_LOGIN_LAT_PORT = 63
# For RSA Authentication Manager
ATTR_PROMPT = 76

ATTRS = {
    ATTR_USER_NAME: 'User-Name',
    ATTR_USER_PASSWORD: 'User-Password',
    ATTR_CHAP_PASSWORD: 'CHAP-Password',
    ATTR_NAS_IP_ADDRESS: 'NAS-IP-Address',
    ATTR_NAS_PORT: 'NAS-Port',
    ATTR_SERVICE_TYPE: 'Service-Type',
    ATTR_FRAMED_PROTOCOL: 'Framed-Protocol',
    ATTR_FRAMED_IP_ADDRESS: 'Framed-IP-Address',
    ATTR_FRAMED_IP_NETMASK: 'Framed-IP-NetMask',
    ATTR_FRAMED_ROUTING: 'Framed-Routing',
    ATTR_FILTER_ID: 'Filter-Id',
    ATTR_FRAMED_MTU: 'Framed-MTU',
    ATTR_FRAMED_COMPRESSION: 'Framed-Compression',
    ATTR_LOGIN_IP_HOST: 'Login-IP-Host',
    ATTR_LOGIN_SERVICE: 'Login-Service',
    ATTR_LOGIN_TCP_PORT: 'Login-TCP-Port',
    ATTR_REPLY_MESSAGE: 'Reply-Message',
    ATTR_CALLBACK_NUMBER: 'Callback-Number',
    ATTR_CALLBACK_ID: 'Callback-Id',
    ATTR_FRAMED_ROUTE: 'Framed-Route',
    ATTR_FRAMED_IPX_NETWORK: 'Framed-IPX-Network',
    ATTR_STATE: 'State',
    ATTR_CLASS: 'Class',
    ATTR_VENDOR_SPECIFIC: 'Vendor-Specific',
    ATTR_SESSION_TIMEOUT: 'Session-Timeout',
    ATTR_IDLE_TIMEOUT: 'Idle-Timeout',
    ATTR_TERMINATION_ACTION: 'Termination-Action',
    ATTR_CALLED_STATION_ID: 'Called-Station-Id',
    ATTR_CALLING_STATION_ID: 'Calling-Station-Id',
    ATTR_NAS_IDENTIFIER: 'NAS-Identifier',
    ATTR_PROXY_STATE: 'Proxy-State',
    ATTR_LOGIN_LAT_SERVICE: 'Login-LAT-Service',
    ATTR_LOGIN_LAT_NODE: 'Login-LAT-Node',
    ATTR_LOGIN_LAT_GROUP: 'Login-LAT-Group',
    ATTR_FRAMED_APPLETALK_LINK: 'Framed-AppleTalk-Link',
    ATTR_FRAMED_APPLETALK_NETWORK: 'Framed-AppleTalk-Network',
    ATTR_FRAMED_APPLETALK_ZONE: 'Framed-AppleTalk-Zone',
    ATTR_CHAP_CHALLENGE: 'CHAP-Challenge',
    ATTR_NAS_PORT_TYPE: 'NAS-Port-Type',
    ATTR_PORT_LIMIT: 'Port-Limit',
    ATTR_LOGIN_LAT_PORT: 'Login-LAT-Port',
    ATTR_PROMPT: 'Prompt',
}

# Map from name to id.
ATTR_NAMES = {v.lower(): k for k, v in ATTRS.items()}
# -------------------------------


class Error(Exception):
    """
    Base Error class.
    """

    pass


class NoResponse(Error):
    """
    Indicates no valid response received.
    """

    pass


class ChallengeResponse(Error):
    """
    Raised when radius replies with a challenge.

    Provides the message(s) if any, as well as the state (if provided).

    There can be 0+ messages. State and prompt are either defined or None.
    """
    def __init__(self, msg=None, state=None, prompt=None):
        if msg is None:
            self.messages = []
        elif isinstance(msg, list):
            self.messages = msg
        else:
            self.messages = [msg]
        self.state = state
        self.prompt = prompt


class SocketError(NoResponse):
    """
    Indicates general network error.
    """

    pass


PY3 = sys.version_info > (3, 0, 0)
if PY3:
    # These functions are used to act upon strings in Python2, but bytes in
    # Python3. Their functions are not necessary in PY3, so we NOOP them.
    def ord(s):
        return s

    def chr(s):
        return bytes([s])


def bytes_safe(s, e='utf-8'):
    try:
        return s.encode(e)
    except (AttributeError, UnicodeDecodeError):
        return s


def join(items):
    """
    Shortcut to join collection of strings.
    """
    return b''.join(items)


def authenticate(secret, username, password, host=None, port=None, af=None,
                 **kwargs):
    """
    Authenticate the user against a radius server.

    Return True if the user successfully logged in and False if not.

    If the server replies with a challenge, a `ChallengeResponse` exception is
    raised with the challenge.

    Can raise either NoResponse or SocketError
    """
    # Pass host, port and af to the Radius instance. But ONLY if they are defined,
    # otherwise we allow Radius to use the defaults for the kwargs.
    rkwargs = {}
    if host:
        rkwargs['host'] = host
    if port:
        rkwargs['port'] = port
    if af:
        rkwargs['af'] = af
    # Additional kwargs (like attributes) are sent to Radius.authenticate().
    return Radius(secret, **rkwargs).authenticate(username, password, **kwargs)


def radcrypt(secret, authenticator, password):
    """Encrypt a password with the secret and authenticator."""
    # First, pad the password to multiple of 16 octets.
    password += b'\0' * (16 - (len(password) % 16))

    if len(password) > 128:
        raise ValueError('Password exceeds maximun of 128 bytes')

    result, last = b'', authenticator
    while password:
        # md5sum the shared secret with the authenticator,
        # after the first iteration, the authenticator is the previous
        # result of our encryption.
        hash = md5(secret + last).digest()
        for i in range(16):
            result += chr(ord(hash[i]) ^ ord(password[i]))
        # The next iteration will act upon the next 16 octets of the password
        # and the result of our xor operation above. We will set last to
        # the last 16 octets of our result (the xor we just completed). And
        # remove the first 16 octets from the password.
        last, password = result[-16:], password[16:]

    return result


class Attributes(UserDict):
    """
    Dictionary-style interface.

    Can retrieve or set values by name or by code. Internally stores items by
    their assigned code. A given attribute can be present more than once.
    """
    def __init__(self, initialdata={}):
        UserDict.__init__(self, {})
        # Set keys via update() to invoke validation.
        self.update(initialdata)

    def __getkeys(self, value):
        """Return tuple of code, name for given code or name."""
        if isinstance(value, int):
            return value, ATTRS.get(value, None)

        else:
            id = ATTR_NAMES[value.lower()]
            return id, ATTRS[id]

    def __contains__(self, key):
        """
        Override in operator.
        """
        code = self.__getkeys(key)[0]
        return UserDict.__contains__(self, code)

    def __getitem__(self, key):
        """
        Retrieve an item from attributes (by name or id).
        """
        for k in self.__getkeys(key):
            try:
                return UserDict.__getitem__(self, k)
            except KeyError:
                continue
        raise KeyError(key)

    def __setitem__(self, key, value):
        """
        Add an item to attributes (by name or id)
        """
        try:
            code, name = self.__getkeys(key)

        except KeyError:
            raise ValueError('Unknown radius attribute: %s' % key)

        if name is None:
            LOGGER.warning('Unknown radius attribute code %s' % code)

        values = self.get(code, [])
        values.append(value)
        UserDict.__setitem__(self, code, values)

    def update(self, data):
        """
        Sets keys via __setitem__() to invoke validation.
        """
        for k, v in data.items():
            self[k] = v

    def nameditems(self):
        """
        Yields name value pairs as names (instead of ids).
        """
        for k, v in self.items():
            yield self.__getkeys(k)[1], v

    def pack(self):
        """
        Packs Attributes instance into data buffer.
        """
        data = []
        for key, values in self.items():
            for value in values:
                data.append(struct.pack('BB%ds' % len(value), key,
                                        len(value) + 2, bytes_safe(value)))
        return join(data)

    @staticmethod
    def unpack(data):
        """
        Unpacks data into Attributes instance.
        """
        pos, attrs = 0, {}
        while pos < len(data):
            code, length = struct.unpack('BB', data[pos:pos + 2])
            attrs[code] = data[pos + 2:pos + length]
            pos += length
        return Attributes(attrs)


class Message(object):
    """
    Represents a radius protocol packet.

    This class can be used for requests and replies. The RFC dictates the
    format.

     0                   1                   2                   3
     0 1 2 3 4 5 6 7 8 9 0 1 2 3 4 5 6 7 8 9 0 1 2 3 4 5 6 7 8 9 0 1
    +-+-+-+-+-+-+-+-+-+-+-+-+-+-+-+-+-+-+-+-+-+-+-+-+-+-+-+-+-+-+-+-+
    |     Code      |  Identifier   |            Length             |
    +-+-+-+-+-+-+-+-+-+-+-+-+-+-+-+-+-+-+-+-+-+-+-+-+-+-+-+-+-+-+-+-+
    |                                                               |
    |                     Response Authenticator                    |
    |                                                               |
    |                                                               |
    +-+-+-+-+-+-+-+-+-+-+-+-+-+-+-+-+-+-+-+-+-+-+-+-+-+-+-+-+-+-+-+-+
    |  Attributes ...
    +-+-+-+-+-+-+-+-+-+-+-+-+-

    Code - one octet, see CODES enum.
    Identifier - one octet, unique value that represents request/response pair.
                 Provided by client and echoed by server.
    Length - two octets, the length of the packet up to the max of 4096.
    """

    def __init__(self, secret, code, id=None, authenticator=None,
                 attributes=None):
        self.code = code
        self.secret = secret
        self.id = id if id else randint(0, 255)
        self.authenticator = authenticator if authenticator else os.urandom(16)
        if isinstance(attributes, dict):
            attributes = Attributes(attributes)
        self.attributes = attributes if attributes else Attributes()

    def pack(self):
        """Pack the packet into binary form for transport."""
        # First pack the attributes, since we need to know their length.
        attrs = self.attributes.pack()
        data = []
        # Now pack the code, id, total length, authenticator
        data.append(struct.pack('!BBH16s', self.code, self.id,
                    len(attrs) + 20, self.authenticator))
        # Attributes take up the remainder of the message.
        data.append(attrs)
        return join(data)

    @staticmethod
    def unpack(secret, data):
        """Unpack the data into it's fields."""
        code, id, length, authenticator = struct.unpack('!BBH16s', data[:20])
        if length != len(data):
            LOGGER.warning('Too much data!')
        attrs = Attributes.unpack(data[20:length])
        return Message(secret, code, id, authenticator, attrs)

    def verify(self, data):
        """
        Verify and unpack a response.

        Ensures that a message is a valid response to this message, then
        unpacks it.
        """
        id = ord(data[1])
        assert self.id == id, 'ID mismatch (%s != %s)' % (self.id, id)
        signature = md5(
            data[:4] + self.authenticator + data[20:] + self.secret).digest()
        assert signature == data[4:20], 'Invalid authenticator'
        return Message.unpack(self.secret, data)


class Radius(object):
    """
    Radius client implementation.
    """

    def __init__(self, secret, host='radius', port=DEFAULT_PORT, af=DEFAULT_AF,
                 retries=DEFAULT_RETRIES, timeout=DEFAULT_TIMEOUT):
        self._secret = bytes_safe(secret)
        self.retries = retries
        self.timeout = timeout
        self._host = host
        self._port = port
        self._af = af

    @property
    def host(self):
        return self._host

    @property
    def port(self):
        return self._port

    @property
    def af(self):
        return self._af
    
    @property
    def secret(self):
        return self._secret

    @contextmanager
    def connect(self):
        with closing(socket.socket(self.af, socket.SOCK_DGRAM)) as c:
            c.connect((self.host, self.port))
            LOGGER.debug('Connected to %s:%s', self.host, self.port)
            yield c

    def send_message(self, message):
        send = message.pack()

        try:
            with self.connect() as c:
                for i in range(self.retries):
                    LOGGER.debug(
                        'Sending (as hex): %s',
                        ':'.join(format(ord(c), '02x') for c in send))

                    c.send(send)

                    r, w, x = select([c], [], [], self.timeout)
                    if c in r:
                        recv = c.recv(PACKET_MAX)
                    else:
                        # No data available on our socket. Try again.
                        LOGGER.warning('Timeout expired on try %s', i)
                        continue

                    LOGGER.debug(
                        'Received (as hex): %s',
                        ':'.join(format(ord(c), '02x') for c in recv))

                    try:
                        return message.verify(recv)
                    except AssertionError as e:
                        LOGGER.warning('Invalid response discarded %s', e)
                        # Silently discard invalid replies (as RFC states).
                        continue

        except socket.error as e:  # SocketError
            LOGGER.debug('Socket error', exc_info=True)
            raise SocketError(e)

        LOGGER.error('Request timed out after %s tries', i)
        raise NoResponse()

    def access_request_message(self, username, password, **kwargs):
        username = bytes_safe(username)
        password = bytes_safe(password)

        message = Message(self.secret, CODE_ACCESS_REQUEST, **kwargs)
        message.attributes['User-Name'] = username
        message.attributes['User-Password'] = \
            radcrypt(self.secret, message.authenticator, password)

        return message

    def authenticate(self, username, password, **kwargs):
        """
        Attempt to authenticate with the given username and password.

           Returns False on failure
           Returns True on success
           Raises a NoResponse (or its subclass SocketError) exception if no
               responses or no valid responses are received
        """
        reply = self.send_message(
            self.access_request_message(username, password, **kwargs))

        if reply.code == CODE_ACCESS_ACCEPT:
            LOGGER.info('Access accepted')
            return True

        elif reply.code == CODE_ACCESS_CHALLENGE:
            LOGGER.info('Access challenged')
            rkwargs = {}
            try:
                rkwargs['msg'] = reply.attributes['Reply-Message']
            except KeyError:
                pass
            try:
                rkwargs['state'] = reply.attributes['State'][0]
            except (KeyError, IndexError):
                pass
            try:
                prompt = reply.attributes['Prompt'][0]
            except KeyError:
                pass
            else:
                rkwargs['prompt'] = struct.unpack('!i', prompt)[0]

            raise ChallengeResponse(**rkwargs)

        LOGGER.info('Access rejected')
        return False


# Don't break code written for radius.py distributed with the ZRadius
# Zope product
RADIUS = Radius


def main():
    import sys
    import traceback

    host = raw_input("Host [default: 'radius']: ")
    port = raw_input('Port [default: %s]: ' % DEFAULT_PORT)
    af = raw_input('Address family [default: 4]: ')

    host = host if host else 'radius'
    port = int(port) if port else DEFAULT_PORT
    af = socket.AF_INET6 if af == '6' else DEFAULT_AF

    secret = username = password = None

    while not secret:
        secret = raw_input('Enter RADIUS Secret: ')

    while not username:
        username = raw_input('Enter your username: ')

    while not password:
        password = raw_input('Enter your password: ')

    def _status(outcome):
        if outcome:
            print('Authentication Succeeded')
            sys.exit(0)
        else:
            sys.exit('Authentication Failed')
    err = None

    try:
        _status(authenticate(secret, username, password, host=host, port=port,
                             af=af))
    except ChallengeResponse as e:
        err = e
    except Exception:
        traceback.print_exc()
        sys.exit('Authentication Error')

    print('RADIUS server replied with a challenge.')

    for m in getattr(err, 'messages', []):
        print(' - %s' % m)

    response = None
    while not response:
        response = raw_input('Enter your challenge response: ')

    state = getattr(err, 'state', None)
    a = Attributes({'State': state} if state else {})

    try:
        _status(authenticate(secret, username, response, host=host, port=port,
<<<<<<< HEAD
                attributes=a))
    except Exception:
=======
                             af=af, attributes=a))
    except Exception as e:
>>>>>>> 0108bd4a
        traceback.print_exc()
        sys.exit('Authentication Error')


if __name__ == '__main__':
    LOGGER.addHandler(logging.StreamHandler())
    LOGGER.setLevel(logging.DEBUG)

    main()<|MERGE_RESOLUTION|>--- conflicted
+++ resolved
@@ -666,13 +666,8 @@
 
     try:
         _status(authenticate(secret, username, response, host=host, port=port,
-<<<<<<< HEAD
-                attributes=a))
+                             af=af, attributes=a))
     except Exception:
-=======
-                             af=af, attributes=a))
-    except Exception as e:
->>>>>>> 0108bd4a
         traceback.print_exc()
         sys.exit('Authentication Error')
 
